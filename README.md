# gpt-2-simple

![gen_demo](docs/gen_demo.png)

A simple Python package that wraps existing model fine-tuning and generation scripts for [OpenAI](https://openai.com)'s [GPT-2 text generation model](https://openai.com/blog/better-language-models/) (specifically the "small" 124M and "medium" 355M hyperparameter versions). Additionally, this package allows easier generation of text, generating to a file for easy curation, allowing for prefixes to force the text to start with a given phrase.

This package incorporates and makes minimal low-level changes to:

* Model management from OpenAI's [official GPT-2 repo](https://github.com/openai/gpt-2) (MIT License)
* Model finetuning from Neil Shepperd's [fork](https://github.com/nshepperd/gpt-2) of GPT-2 (MIT License)
* Text generation output management from [textgenrnn](https://github.com/minimaxir/textgenrnn) (MIT License / also created by me)

For finetuning, it is **strongly** recommended to use a GPU, although you can generate using a CPU (albeit much more slowly). If you are training in the cloud, using a Colaboratory notebook or a Google Compute Engine VM w/ the [TensorFlow Deep Learning](https://cloud.google.com/deep-learning-vm/) image is strongly recommended. (as the GPT-2 model is hosted on GCP)

You can use gpt-2-simple to retrain a model using a GPU **for free** in [this Colaboratory notebook](https://colab.research.google.com/drive/1VLG8e7YSEwypxU-noRNhsv5dW4NfTGce), which also demos additional features of the package.

## Install

gpt-2-simple can be installed [via PyPI](https://pypi.org/project/gpt_2_simple/):

```shell
pip3 install gpt-2-simple
```

You will also need to install the corresponding TensorFlow for your system (e.g. `tensorflow` or `tensorflow-gpu`). **TensorFlow 2.0 is currently not supported**, so TensorFlow 1.14 is recommended.

## Usage

An example for downloading the model to the local system, fineturning it on a dataset. and generating some text.

Warning: the pretrained 124M model, and thus any finetuned model, is 500 MB! (the pretrained 355M model is 1.5 GB)

```python
import gpt_2_simple as gpt2
import os
import requests

<<<<<<< HEAD
model_name = "117M"
if not os.path.isdir(os.path.join("models", model_name)):
	print(f"Downloading {model_name} model...")
	gpt2.download_gpt2(model_name=model_name)   # model is saved into current directory under /models/117M/


file_name = "shakespeare.txt"
if not os.path.isfile(file_name):
	url = "https://raw.githubusercontent.com/karpathy/char-rnn/master/data/tinyshakespeare/input.txt"
	data = requests.get(url)
	
	with open(file_name, 'w') as f:
		f.write(data.text)
    
=======
model_name = "124M"
gpt2.download_gpt2(model_name=model_name)   # model is saved into current directory under /models/124M/
>>>>>>> e6afb284

sess = gpt2.start_tf_sess()
gpt2.finetune(sess,
              file_name,
              model_name=model_name,
              steps=1000)   # steps is max number of training steps

gpt2.generate(sess)
```

The generated model checkpoints are by default in `/checkpoint/run1`. If you want to load a model from that folder and generate text from it:

```python
import gpt_2_simple as gpt2

sess = gpt2.start_tf_sess()
gpt2.load_gpt2(sess)

gpt2.generate(sess)
```

As with textgenrnn, you can generate and save text for later use (e.g. an API or a bot) by using the `return_as_list` parameter.

```python
single_text = gpt2.generate(sess, return_as_list=True)[0]
print(single_text)
```

You can pass a `run_name` parameter to `finetune` and `load_gpt2` if you want to store/load multiple models in a `checkpoint` folder.

There is also a command-line interface for both finetuning and generation with strong defaults for just running on a Cloud VM w/ GPU. For finetuning (which will also download the model if not present):

```shell
gpt_2_simple finetune shakespeare.txt
```

And for generation, which generates texts to files in a `gen` folder:

```shell
gpt_2_simple generate
```

Most of the same parameters available in the functions are available as CLI arguments, e.g.:

```shell
gpt_2_simple generate --temperature 1.0 --nsamples 20 --batch_size 20 --length 50 --prefix "<|startoftext|>" --truncate "<|endoftext|>" --include_prefix False --nfiles 5
```

See below to see what some of the CLI arguments do.

NB: *Restart the Python session first* if you want to finetune on another dataset or load another model.

## Differences Between gpt-2-simple And Other Text Generation Utilities

The method GPT-2 uses to generate text is slightly different than those like other packages like textgenrnn (specifically, generating the full text sequence purely in the GPU and decoding it later), which cannot easily be fixed without hacking the underlying model code. As a result:

* In general, GPT-2 is better at maintaining context over its entire generation length, making it good for generating conversational text. The text is also generally gramatically correct, with proper capitalization and few typoes.
* The original GPT-2 model was trained on a *very* large variety of sources, allowing the model to incorporate idioms not seen in the input text.
* GPT-2 can only generate a maximum of 1024 tokens per request (about 3-4 paragraphs of English text).
* GPT-2 cannot stop early upon reaching a specific end token. (workaround: pass the `truncate` parameter to a `generate` function to only collect text until a specified end token. You may want to reduce `length` appropriately.)
* Higher temperatures work better (e.g. 0.7 - 1.0) to generate more interesting text, while other frameworks work better between 0.2 - 0.5.
* When finetuning GPT-2, it has no sense of the beginning or end of a document within a larger text. You'll need to use a bespoke character sequence to indicate the beginning and end of a document. Then while generating, you can specify a `prefix` targeting the beginning token sequences, and a `truncate` targeting the end token sequence. You can also set `include_prefix=False` to discard the prefix token while generating (e.g. if it's something unwanted like `<|startoftext|>`).
* If you pass a single-column `.csv` file to `finetune()`, it will automatically parse the CSV into a format ideal for training with GPT-2 (including prepending `<|startoftext|>` and suffixing `<|endoftext|>` to every text document, so the `truncate` tricks above are helpful when generating output). This is necessary to handle both quotes and newlines in each text document correctly.
* GPT-2 allows you to generate texts in parallel by setting a `batch_size` that is divisible into `nsamples`, resulting in much faster generation. Works very well with a GPU (can set `batch_size` up to 20 on Colaboratory's K80)!
* Due to GPT-2's architecture, it scales up nicely with more powerful GPUs. For the 124M model, if you want to train for longer periods of time, GCP's P100 GPU is about 3x faster than a K80/T4 for only 3x the price, making it price-comparable (the V100 is about 1.5x faster than the P100 but about 2x the price). The P100 uses 100% of the GPU even with `batch_size=1`, and about 88% of the V100 GPU.
* If you have a partially-trained GPT-2 model and want to continue finetuning it, you can set `overwrite=True` to finetune, which will continue training and remove the previous iteration of the model without creating a duplicate copy. This can be especially useful for transfer learning (e.g. heavily finetune GPT-2 on one dataset, then finetune on other dataset to get a "merging" of both datasets).
* If your input text dataset is massive (>100 MB), you may want to preencode and compress the dataset using `gpt2.encode_dataset(file_path)`. THe output is a compressed `.npz` file which will load much faster into the GPU for finetuning.
* The 774M "large" model does not currently support finetuning because it will cause modern GPUs to go out-of-memory. However, you can still generate from the default pretrained model using `gpt2.load_gpt2(sess, model_name='774M')` and `gpt2.generate(sess, model_name='774M')`.

## Interactive Apps Using gpt-2-simple

* [gpt2-small](https://minimaxir.com/apps/gpt2-small/) — App using the default GPT-2 124M pretrained model
* [gpt2-reddit](https://minimaxir.com/apps/gpt2-reddit/) — App to generate Reddit titles based on a specified subreddit and/or keyword(s)
* [gpt2-mtg](https://minimaxir.com/apps/gpt2-mtg/) — App to generate Magic: The Gathering cards

## Text Generation Examples Using gpt-2-simple

* [ResetEra](https://www.resetera.com/threads/i-trained-an-ai-on-thousands-of-resetera-thread-conversations-and-it-created-hot-gaming-shitposts.112167/) — Generated video game forum discussions ([GitHub w/ dumps](https://github.com/minimaxir/resetera-gpt-2))
* [/r/legaladvice](https://www.reddit.com/r/legaladviceofftopic/comments/bfqf22/i_trained_a_moreadvanced_ai_on_rlegaladvice/) — Title generation ([GitHub w/ dumps](https://github.com/minimaxir/legaladvice-gpt2))
* [Hacker News](https://github.com/minimaxir/hacker-news-gpt-2) — Tens of thousands of generated Hacker News submission titles

## Maintainer/Creator

Max Woolf ([@minimaxir](https://minimaxir.com))

*Max's open-source projects are supported by his [Patreon](https://www.patreon.com/minimaxir). If you found this project helpful, any monetary contributions to the Patreon are appreciated and will be put to good creative use.*

## License

MIT

## Disclaimer

This repo has no affiliation or relationship with OpenAI.<|MERGE_RESOLUTION|>--- conflicted
+++ resolved
@@ -35,8 +35,7 @@
 import os
 import requests
 
-<<<<<<< HEAD
-model_name = "117M"
+model_name = "124M"
 if not os.path.isdir(os.path.join("models", model_name)):
 	print(f"Downloading {model_name} model...")
 	gpt2.download_gpt2(model_name=model_name)   # model is saved into current directory under /models/117M/
@@ -50,10 +49,6 @@
 	with open(file_name, 'w') as f:
 		f.write(data.text)
     
-=======
-model_name = "124M"
-gpt2.download_gpt2(model_name=model_name)   # model is saved into current directory under /models/124M/
->>>>>>> e6afb284
 
 sess = gpt2.start_tf_sess()
 gpt2.finetune(sess,
